--- conflicted
+++ resolved
@@ -15,25 +15,4 @@
 regex = "1.11.1"
 crossbeam = "0.8"
 futures = "0.3"
-mimalloc = { version = "0.1", features = ["secure"] }
-
-
-<<<<<<< HEAD
-[profile.release]
-opt-level = "z"
-lto = true
-=======
-# OpenTelemetry
-opentelemetry = "0.29.0"
-opentelemetry_sdk = "0.29.0"
-opentelemetry-jaeger = "0.22.0"
-opentelemetry-prometheus = "0.29.0"
-tracing-opentelemetry = "0.30.0"
-tracing-subscriber = "0.3.19"
-opentelemetry-stdout = "0.29.0"
-opentelemetry-semantic-conventions = { version = "0.29.0", features = [
-    "semconv_experimental",
-] }
-tracing-core = "0.1"
-opentelemetry-otlp = { version = "0.29.0", features = ["grpc-tonic"] }
->>>>>>> 274f99ca
+mimalloc = { version = "0.1", features = ["secure"] }